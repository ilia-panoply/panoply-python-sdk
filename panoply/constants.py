--- conflicted
+++ resolved
@@ -1,6 +1,2 @@
-<<<<<<< HEAD
-__version__ = "3.1.4"
-=======
-__version__ = "2.2.1"
->>>>>>> d9e46f85
+__version__ = "3.2.0"
 __package_name__ = "panoply-python-sdk"