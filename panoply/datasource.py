import base64
import traceback
<<<<<<< HEAD
from abc import abstractmethod, ABCMeta
from concurrent.futures import ThreadPoolExecutor
from functools import wraps
from threading import Event
from typing import List, Dict, Union
=======
import concurrent.futures.thread
from concurrent.futures import ThreadPoolExecutor
from functools import wraps
from threading import Event
from time import time
>>>>>>> d9e46f85

import backoff
import requests

from . import events
from .errors.exceptions import TokenValidationException
from .records import RecordGroup
from .resources import Resource


class DataSource(events.Emitter, metaclass=ABCMeta):
    """ A base DataSource object """

    def __init__(self, source, options={}):
        super(DataSource, self).__init__()

        self.source = source
        self.options = options

    @abstractmethod
    def read(self, batch_size=None) -> List[Union[RecordGroup, Dict]]:
        """
        Reads data from the sources and returns it as record group
        """

    @classmethod
    def get_resource(cls, resource_id: str, source, options={}) -> Resource:
        """
        Returns a resource object with the list of fields
        """
        raise NotImplementedError("`get_resource` method is not supported.")

    @classmethod
    def list_resources(cls, source, options={}) -> List[Resource]:
        """
        Returns a list of resources the source can extract from.
        The list depends on the user permissions.
        """
        raise NotImplementedError("`list_resources` method is not supported.")

    def log(self, *msgs):
        """ Log a message """

        if 'logger' in self.options:
            self.options['logger'](msgs)
        else:
            print(msgs)

    def state(self, state_id, state):
        """ Notify on a change in state """

        self.fire('source-state', {
            "stateId": state_id,
            "state": state
        })

    def progress(self, loaded, total, msg=''):
        """ Notify on a progress change """

        self.fire('progress', {
            'loaded': loaded,
            'total': total,
            'msg': msg
        })

    def raw(self, tag, raw, metadata):
        """ Create a raw response object """
        raw = base64.b64encode(raw)
        return {
            'type': 'raw',
            'tag': tag,
            'raw': raw,
            'metadata': metadata
        }


@backoff.on_exception(backoff.expo,
                      requests.exceptions.RequestException,
                      max_tries=3)
def __send_request(url, data):
    response = requests.post(url, data=data)
    response.raise_for_status()
    return response


def validate_token(refresh_url, exceptions=(), callback=None,
                   access_key='access_token', refresh_key='refresh_token'):
    """
    a decorator used to validate the access_token for oauth based
    data sources.
    This decorator should be used on every method in the data source that
    fetches data from the oauth controlled resource, and that relies on a
    valid access_token in order to operate properly.
    If the token is valid, the normal flow continues without any change.
    Otherwise, if any of `exceptions` tuple is raised, the normal flow
    will be preceded by the following steps:

    1. `refresh_url` will be called in order to refresh the token
    2. the newly refreshed token will be saved in the source
    3. the `callback` function will be called

    If the refresh fails for any reason, the user would have to re-grant
    permission for the application

    Parameters
    ----------
    refresh_url : str
        The URL to be called in order to refresh the access token.
    callback : str or callable
        A callback function to be called whenever the access_token is
        validated. The callback function would be called with the refreshed
        token as an argument.
        If the `callback` is not `callable`, but an `str` it will be called
        on `self` (i.e. call a method on your Data Source)
        Defaults to None
    exceptions : tuple
        A list of exceptions that should cause token revalidation
        Defaults to Exception, meaning that all errors will cause token
        refresh
    access_key : str
        The access token key as defined in the source and in the response from
        the refresh URL.
        Defaults to `access_token`
    refresh_key : str
        The refresh token key as defined in the source and in the request to
        the refresh URL.
        Defaults to `refresh_token`
    """

    def _validate_token(f):
        def wrapper(*args, **kwargs):
            self = args[0]
            try:
                return f(*args, **kwargs)
            except exceptions:
                try:
                    self.log('Revalidating the access token...')
                    self.source[access_key] = None

                    # get a new token from refresh_url
                    token = self.source.get(refresh_key)
                    data = dict(self.options['refresh'],
                                **{refresh_key: token})
                    r = __send_request(refresh_url, data=data)
                    self.source[access_key] = r.json()[access_key]

                    # save the new token in the database
                    changes = {access_key: self.source[access_key]}
                    self.fire('source-change', changes)

                    # notify the callback that a new token was issued
                    if callback:
                        if callable(callback):
                            _callback = callback
                        else:
                            _callback = getattr(self, callback)
                        _callback(self.source.get(access_key))
                except Exception as e:
                    response = getattr(e, 'response', None)
                    if isinstance(response, requests.Response):
                        self.log(response.text)
                    self.log('Error: Access token can\'t be revalidated. '
                             'The user would have to re-authenticate',
                             traceback.format_exc())
                    # raise a non-retryable exception
                    raise TokenValidationException(e,
                                                   'access token could not be'
                                                   ' refreshed ({})'.format(str(e)),
                                                   retryable=False)

                return f(*args, **kwargs)

        return wrapper

    return _validate_token


def background_progress(message, waiting_interval=10 * 60, timeout=24*60*60):
    """ A decorator is used to emit progress while long operation is executed.
        For example, for database's data sources such operations might be
        declaration of the cursor or counting number of rows.
        This decorator should only be used on methods that are waiting for
        input/output operations to be completed.

       Parameters
       ----------
       message : str
           Message that will be emitted while waiting for operation to complete.
       waiting_interval : float
           Time in seconds to wait between progress emitting.
           Defaults to 10 minutes
       timeout : float
           Time in seconds for maximum progress emiting time.
           Defaults to no 24 hours
    """

    def _background_progress(func):
        @wraps(func)
        def wrapper(*args, **kwargs):
            self = args[0]
            self.log('Creating background progress emitter')
            self.log(f'Timeout is set to {timeout} seconds')
            finished = Event()
            started_at = time()
            with ThreadPoolExecutor(max_workers=1) as executor:
                func_future = executor.submit(func, *args, **kwargs)
                func_future.add_done_callback(lambda future: finished.set())

                while not func_future.done():
                    if (time() - started_at) > timeout:
                        self.log("Max waiting time exceeded. Clearing threads.")
                        executor._threads.clear()
                        concurrent.futures.thread._threads_queues.clear()
                        raise Exception("Max waiting time exceeded")
                    self.log(message)
                    self.progress(None, None, message)
                    finished.wait(timeout=waiting_interval)

                return func_future.result()

        return wrapper

    return _background_progress
<|MERGE_RESOLUTION|>--- conflicted
+++ resolved
@@ -1,18 +1,12 @@
 import base64
+import concurrent.futures.thread
 import traceback
-<<<<<<< HEAD
-from abc import abstractmethod, ABCMeta
-from concurrent.futures import ThreadPoolExecutor
-from functools import wraps
-from threading import Event
-from typing import List, Dict, Union
-=======
-import concurrent.futures.thread
+from abc import ABCMeta, abstractmethod
 from concurrent.futures import ThreadPoolExecutor
 from functools import wraps
 from threading import Event
 from time import time
->>>>>>> d9e46f85
+from typing import Dict, List, Union
 
 import backoff
 import requests
@@ -235,4 +229,4 @@
 
         return wrapper
 
-    return _background_progress
+    return _background_progress